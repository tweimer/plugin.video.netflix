# Kodi Media Center language file
# Addon Name: Netflix
# Addon id: plugin.video.netflix
# Addon Provider: libdev, jojo, asciidisco, caphm, castagnait
msgid ""
msgstr ""
"Project-Id-Version: plugin.video.netflix\n"
"Report-Msgid-Bugs-To: https://github.com/CastagnaIT/plugin.video.netflix\n"
"POT-Creation-Date: 2017-07-24 16:15+0000\n"
"PO-Revision-Date: 2020-07-24 21:39+0000\n"
"Last-Translator: Tobias Weimer\n"
"Language-Team: German\n"
"Language: de\n"
"MIME-Version: 1.0\n"
"Content-Type: text/plain; charset=UTF-8\n"
"Content-Transfer-Encoding: 8bit\n"
"Plural-Forms: nplurals=2; plural=(n != 1);\n"

msgctxt "Addon Summary"
msgid "Netflix"
msgstr "Netflix"

msgctxt "Addon Description"
msgid "Netflix VOD Services Add-on"
msgstr "Addon für Netflix VOD-Dienste"

msgctxt "Addon Disclaimer"
msgid "The use of this add-on may not be legal in your country of residence - please check with your local laws before installing."
msgstr "Möglicherweise ist die Verwendung dieses Addons in Ihrem Land illegal, Sie sollten dies unbedingt vor der Installation überprüfen."

msgctxt "#30001"
msgid "Recommendations"
msgstr "Vorschläge"

msgctxt "#30002"
msgid "Enter PIN to watch restricted content"
msgstr "Geben Sie Ihre PIN ein um beschränkten Inhalt anzusehen"

#. Unused 30003
msgctxt "#30004"
msgid "Password"
msgstr "Passwort"

msgctxt "#30005"
msgid "E-mail"
msgstr "E-Mail"

msgctxt "#30006"
msgid "Enter PIN to access this profile"
msgstr "Geben Sie die PIN zu diesem Profil ein"

msgctxt "#30007"
msgid "Parental Control PIN (4 digits)"
msgstr "Kindersicherungs-PIN (4-stellig)"

msgctxt "#30008"
msgid "Login failed"
msgstr "Anmeldung fehlgeschlagen"

msgctxt "#30009"
msgid "Please check your e-mail and password"
msgstr "Bitte überprüfen Sie Ihre E-Mail und Ihr Passwort"

msgctxt "#30010"
msgid "Lists of all kinds"
msgstr "Alle Kategorien"

#. Unused 30011
msgctxt "#30012"
msgid "Profiles options and parental control"
msgstr "Profileinstellungen und Kindersicherung"

msgctxt "#30013"
msgid "In the profile list, open the context menu in the chosen profile"
msgstr "Öffnen Sie in der Profilliste das Kontextmenü zum ausgewählten Profil"

msgctxt "#30014"
msgid "Account"
msgstr "Konto"

msgctxt "#30015"
msgid "Other options"
msgstr "Andere Einstellungen"

msgctxt "#30016"
msgid "If you log out, all account data will be deleted, but the exported video files in the Kodi library will be preserved.[CR]Do you want to continue?"
msgstr "Wenn Sie sich abmelden werden alle Daten zu Ihrem Konto gelöscht, aber exportierte Video-Dateien in der Kodi-Bibliothek bleiben erhalten.[CR]Möchten Sie fortfahren?"

msgctxt "#30017"
msgid "Logout"
msgstr "Abmelden"

msgctxt "#30018"
msgid "Export to library"
msgstr "In Bibliothek exportieren"

msgctxt "#30019"
msgid "Rate on Netflix"
msgstr "Auf Netflix bewerten"

msgctxt "#30020"
msgid "Remove from 'My list'"
msgstr "Von 'Meine Liste' entfernen"

msgctxt "#30021"
msgid "Add to 'My list'"
msgstr "Zu 'Meine Liste' hinzufügen"

msgctxt "#30022"
msgid "(between 0 and 10)"
msgstr "(zwischen 0 und 10)"

msgctxt "#30023"
msgid "Expert"
msgstr "Experte"

msgctxt "#30024"
msgid "SSL verification"
msgstr "SSL-Überprüfung"

msgctxt "#30025"
msgid "Library"
msgstr "Bibliothek"

msgctxt "#30026"
msgid "Enable custom library folder"
msgstr "Eigenen Bibliothekordner nutzen"

msgctxt "#30027"
msgid "Custom library path"
msgstr "Pfad zur Bibliothek"

msgctxt "#30028"
msgid "Playback error"
msgstr "Fehler beim Abspielen"

#. Unused 30029
msgctxt "#30030"
msgid "Remove from library"
msgstr "Aus Bibliothek entfernen"

msgctxt "#30031"
msgid "General"
msgstr "Allgemein"

msgctxt "#30032"
msgid "Codecs"
msgstr ""

msgctxt "#30033"
<<<<<<< HEAD
msgid "Enable Dolby Digital Plus (DDPlus HQ and Atmos on Premium)"
msgstr "Dolby Digital Plus aktivieren (DDPlus HQ und Atmos mit Premium)"
=======
msgid "Enable Dolby Digital Plus codec (Atmos on Premium account)"
msgstr ""
>>>>>>> 37d699da

#. Unused 30034
msgctxt "#30035"
msgid "InputStream Adaptive settings..."
msgstr "InputStream Adaptive Einstellungen..."

#. Unused 30036
msgctxt "#30037"
msgid "Skin viewtypes"
msgstr "Skin-Ansichtstypen"

msgctxt "#30038"
msgid "Enable custom viewtypes"
msgstr "Eigene Ansichtstypen aktivieren"

msgctxt "#30039"
msgid "View ID for folders"
msgstr "Ansichts-ID für Verzeichnisse"

msgctxt "#30040"
msgid "View ID for movies"
msgstr "Ansichts-ID für Filme"

msgctxt "#30041"
msgid "View ID for shows"
msgstr "Ansichts-ID für Serien"

msgctxt "#30042"
msgid "View ID for seasons"
msgstr "Ansichts-ID für Staffeln"

msgctxt "#30043"
msgid "View ID for episodes"
msgstr "Ansichts-ID für Episoden"

msgctxt "#30044"
msgid "View ID for profiles"
msgstr "Ansichts-ID für Profile"

msgctxt "#30045"
msgid "Thumb rating removed|You rated a thumb down|You rated a thumb up"
msgstr "Daumen-Bewertung entfernt|Sie haben mit einem Daumen runter bewertet|Sie haben mit einem Daumen hoch bewertet"

msgctxt "#30046"
msgid "There is a problem with InputStream Adaptive add-on or the Widevine library. May be missing or not enabled, the operation will be cancelled."
msgstr "Ein Problem mit Addon InputStream Adaptive oder der Widevine-Bibliothek ist aufgetreten: sind nicht vorhanden oder nicht aktiviert. Der Vorgang wird abgebrochen."

msgctxt "#30047"
msgid "Library update in progress"
msgstr "Bibliothek wird gerade aktualisiert"

msgctxt "#30048"
msgid "Exported"
msgstr "Exportiert"

msgctxt "#30049"
msgid "Library"
msgstr "Bibliothek"

msgctxt "#30050"
msgid "Enable Kodi library management"
msgstr "Verwaltung der Kodi-Bibliothek aktivieren"

#. Unused 30051
#. The {} will be replaced with the graphic circle to mark when the functionality is active
msgctxt "#30052"
msgid "{} Set for library playback"
msgstr "{} Wiedergabe aus Bibliothek setzen"

#. Unused 30053, 30054
#. The {} will be replaced with the graphic circle to mark when the functionality is active
msgctxt "#30055"
msgid "{} Set at start-up"
msgstr "{} Beim Start setzen"

#. Unused 30056
#. The {} will be replaced with the graphic circle to mark when the functionality is active
msgctxt "#30057"
msgid "{} Remember PIN"
msgstr "{} PIN merken"

#. Unused 30058
msgctxt "#30059"
msgid "Be careful, you are about to update many titles {}.[CR]This may cause service problems or temporary ban of the account.[CR]Do you want to continue?"
msgstr "Seien Sie vorsichtig, sie aktualisieren viele Titel {}.[CR]Dies kann ernste Probleme oder eine temporäre Sperre Ihres Kontos verursachen.[CR]Möchten Sie fortfahren?"

msgctxt "#30060"
msgid "Enable HEVC codec (4k/HDR/DolbyVision for Android)"
msgstr ""

msgctxt "#30061"
msgid "Update inside library"
msgstr "In Bibliothek aktualisieren"

msgctxt "#30062"
msgid "Parental controls"
msgstr "Kindersicherung"

msgctxt "#30063"
msgid "An update is already in progress"
msgstr "Es wird bereits eine Aktualisierung durchgeführt."

msgctxt "#30064"
msgid "Perform auto-update"
msgstr "Automatische Aktualisierung durchführen"

msgctxt "#30065"
msgid "Video library update"
msgstr "Aktualisierung der Video-Bibliothek"

msgctxt "#30066"
msgid "Enable debug logging"
msgstr "Fehler-Aufzeichnungen aktivieren"

msgctxt "#30067"
msgid "daily"
msgstr "täglich"

msgctxt "#30068"
msgid "every other day"
msgstr "alle zwei Tage"

msgctxt "#30069"
msgid "every 5 days"
msgstr "alle 5 Tage"

msgctxt "#30070"
msgid "weekly"
msgstr "wöchentlich"

msgctxt "#30071"
msgid "Time of Day"
msgstr "Uhrzeit"

msgctxt "#30072"
msgid "Only start after 5 minutes of idle"
msgstr "Nur nach 5 Minuten vorherigem Leerlauf starten"

msgctxt "#30073"
msgid "Always show codec information during video playback"
msgstr "Immer Codec-Information während Video-Wiedergabe anzeigen"

msgctxt "#30074"
msgid "View for exported"
msgstr "Ansicht für Exportiert"

msgctxt "#30075"
msgid "Ask to skip intro and recap"
msgstr "Fragen, ob Intro und Recap übersprungen werden sollen"

msgctxt "#30076"
msgid "Skip intro"
msgstr "Intro überspringen"

msgctxt "#30077"
msgid "Skip recap"
msgstr "Recap überspringen"

msgctxt "#30078"
msgid "Playback"
msgstr "Wiedergabe"

msgctxt "#30079"
msgid "Skip automatically"
msgstr "Automatisch überspringen"

msgctxt "#30080"
msgid "Pause when skipping"
msgstr "Beim Überspringen pausieren"

msgctxt "#30081"
msgid "Force HDCP version on video streams"
msgstr ""

msgctxt "#30082"
msgid "Remember audio / subtitle preferences"
msgstr "Audio- und Untertitel-Einstellungen beibehalten"

msgctxt "#30083"
msgid "Force the display of forced subtitles only with the audio language set"
msgstr "Anzeige erzwungener Untertitel nur erzwingen, wenn Audiosprache gesetzt ist"

msgctxt "#30084"
msgid "Cache objects TTL (minutes)"
msgstr "Time-to-live der Cache-Einträge (Minuten)"

msgctxt "#30085"
msgid "Cache metadata TTL (days)"
msgstr "Time-to-live für Metadaten Cache-Einträge (Tage)"

msgctxt "#30086"
msgid "Cache objects 'My list' TTL (minutes)"
msgstr "Time-to-live der Cache-Einträge für 'Meine Liste' (Minuten)"

msgctxt "#30087"
msgid "Contains {} and more..."
msgstr "Enthält {} und weitere..."

msgctxt "#30088"
msgid "Browse related content"
msgstr "Verwandte Inhalte durchstöbern"

msgctxt "#30089"
msgid "Browse subgenres"
msgstr "Subgenres durchstöbern"

msgctxt "#30090"
msgid "Browse through related video lists and discover more content."
msgstr "Durchsuche verwandte Videolisten und entdecke weitere Inhalte."

msgctxt "#30091"
msgid "Browse and manage contents that were exported to the Kodi library."
msgstr "Durchsuche und verwalte Inhalte die in die Kodi-Bibliothek exporiert wurden."

msgctxt "#30092"
msgid "Search for content and easily find what you want to watch."
msgstr "Suche gezielt nach Inhalten und finde was du sehen willst."

msgctxt "#30093"
msgid "Browse content by genre and easily discover related content."
msgstr "Durchsuche die Inhalte nach Genre und entdecke bequem verwandte Inhalte."

msgctxt "#30094"
msgid "Browse recommendations and pick up on something new you might like."
msgstr "Durchsuche die Empfehlungen und entdecke etwas, das dir gefallen könnten."

msgctxt "#30095"
msgid "All TV shows"
msgstr "Alle Serien"

msgctxt "#30096"
msgid "All Movies"
msgstr "Alle Filme"

msgctxt "#30097"
msgid "Main Menu"
msgstr "Hauptmenü"

msgctxt "#30098"
msgid "Enable HDR10"
msgstr ""

msgctxt "#30099"
msgid "Enable Dolby Vision"
msgstr ""

msgctxt "#30100"
msgid "Results for '{}'"
msgstr "Ergebnisse für '{}'"

msgctxt "#30101"
msgid "Netflix returned an unknown error."
msgstr "Netflix hat einen unbekannten Fehler gemeldet."

msgctxt "#30102"
msgid "Netflix returned the following error:"
msgstr "Netflix hat den folgenden Fehler gemeldet:"

msgctxt "#30103"
msgid "Error details have been written to the Kodi log file. If the error message does not provide guidance on how to resolve the issue or you continue to receive this error, please report it on GitHub by following the Readme instructions."
msgstr "Details zum Fehler wurden in die Kodi Logdatei geschrieben. Falls die Fehlermeldung keine Rückschlüsse auf die Ursache und mögliche Lösung des Fehlers zulässt oder der Fehler dauerhaft auftritt, melde den Fehler bitte über GitHub gemäß den Anweisungen in der Readme."

msgctxt "#30104"
msgid "The add-on encountered the following error:"
msgstr "Bei der Ausführung des Addons trat folgender Fehler auf:"

msgctxt "#30105"
msgid "Netflix Add-on Error"
msgstr "Netflix Addon Fehler"

msgctxt "#30106"
msgid "Invalid PIN"
msgstr "Falscher PIN"

msgctxt "#30107"
msgid "PIN protection is off."
msgstr "PIN-Schutz ist aus."

msgctxt "#30108"
msgid "All content is protected by PIN."
msgstr "Sämtliche Inhalte werden durch eine PIN geschützt."

msgctxt "#30109"
msgid "Login successful"
msgstr "Erfolgreich angemeldet"

#. Unused 30110
msgctxt "#30111"
msgid "There is no contents"
msgstr "Es gibt keine Inhalte"

msgctxt "#30112"
msgid "You need to be logged in to use Netflix"
msgstr "Sie müssen angemeldet sein um Netflix zu benutzen"

msgctxt "#30113"
msgid "Logout successful"
msgstr "Erfolgreich abgemeldet"

#. Unused 30114, 30115
msgctxt "#30116"
msgid "Advanced Add-on Configuration"
msgstr "Erweiterte Addon-Konfiguration"

msgctxt "#30117"
msgid "Cache"
msgstr "Cache"

#. Unused 30118, 30119
msgctxt "#30120"
msgid "Cannot automatically remove a season from Kodi library, please do it manually"
msgstr "Staffeln können nicht automatisch aus der Kodi-Bibliothek entfernt werden. Bitte tue dies manuell."

msgctxt "#30121"
msgid "Perform full sync now"
msgstr "Vollständige Synchronisation jetzt durchführen"

msgctxt "#30122"
msgid "Sync 'My list' to Kodi library"
msgstr "'Meine Liste' mit Kodi-Bibliothek synchronisieren"

msgctxt "#30123"
msgid "Do you want to continue?[CR]The full synchronization will delete all previously exported titles.[CR]If there are many titles this operation may take some time."
msgstr "Möchten Sie fortfahren?[CR]Die vollständige Synchronisation wird alle vormals exportierten Titel löschen.[CR]Wenn es da viele Titel gibt, kann diese Operation etwas dauern."

msgctxt "#30124"
msgid "Do you want to remove this item from the library?"
msgstr "Wollen Sie diesen Eintrag aus der Bibliothek entfernen?"

msgctxt "#30125"
msgid "Delete library contents"
msgstr "Bibliotheksinhalte löschen"

msgctxt "#30126"
msgid "Do you really want to purge your library?[CR]All exported items will be deleted."
msgstr "Möchten Sie wirklich Ihre Bibliothek-Exporte zurücksetzen?[CR]Alle vormals exportierten Einträge werden hierdurch gelöscht."

msgctxt "#30127"
msgid "Awarded rating of {}"
msgstr "Mit {} bewertet"

msgctxt "#30128"
msgid "Select a profile"
msgstr "Profil auswählen"

msgctxt "#30129"
msgid "Enable Up Next integration"
msgstr "Up Next Integration aktivieren"

msgctxt "#30130"
msgid "Install Up Next add-on"
msgstr "Up Next Addon installieren"

msgctxt "#30131"
msgid "Check the logfile for detailed information"
msgstr "Prüfe die Logdatei für detaillierte Informationen"

msgctxt "#30132"
msgid "Clear in-memory cache"
msgstr "In-Memory Cache löschen"

msgctxt "#30133"
msgid "Clear in-memory and on-disk cache"
msgstr "In-Memory und Festplatten-Cache löschen"

msgctxt "#30134"
msgid "Enable execution timing"
msgstr "Ausführungs-Zeitmessung aktivieren"

msgctxt "#30135"
msgid "Cache cleared"
msgstr "Cache geleert"

msgctxt "#30136"
msgid "Waiting for service start-up..."
msgstr "Warte auf Start der Dienste..."

msgctxt "#30137"
msgid "Enable VP9 codec"
msgstr ""

msgctxt "#30138"
msgid "The background services may not yet be available if you just started Kodi/the add-on. In this case, try again in a moment."
msgstr "Falls Sie Kodi oder das Addon gerade erst gestartet haben, kann es sein, dass die Hintergrunddienste noch nicht verfügbar sind. Versuchen Sie es in diesem Fall in einem kurzen Moment einfach nochmal."

msgctxt "#30139"
msgid "Enable IPC over HTTP (use when Addon Signals timeout messages appear)"
msgstr "IPC über HTTP aktivieren (bei Addon Signals Timeouts benutzen)"

msgctxt "#30140"
msgid "Import existing library"
msgstr "Existierende Bibliothek importieren"

#. Unused 30141 to 30143
msgctxt "#30144"
msgid "Disable WebVTT subtitle support"
msgstr "WebVTT-Untertitel deaktivieren"

msgctxt "#30145"
msgid "Recently added"
msgstr "Kürzlich hinzugefügt"

msgctxt "#30146"
msgid "Discover the latest content added."
msgstr "Zeige zuletzt hinzugefügte Inhalte"

msgctxt "#30147"
msgid "Next page »"
msgstr "Nächste Seite »"

msgctxt "#30148"
msgid "« Previous page"
msgstr "« Vorherige Seite"

msgctxt "#30149"
msgid "Sort results by"
msgstr "Ergebnisse sortieren nach"

msgctxt "#30150"
msgid "Alphabetical order (A-Z)"
msgstr "Alphabetisch (A-Z)"

msgctxt "#30151"
msgid "Alphabetical order (Z-A)"
msgstr "Alphabetisch (Z-A)"

msgctxt "#30152"
msgid "Suggestions for you"
msgstr "Vorschläge für Sie"

msgctxt "#30153"
msgid "Year released"
msgstr "Erscheinungsjahr"

msgctxt "#30154"
msgid "Netflix configuration wizard"
msgstr "Konfigurationsassistent für Netflix"

msgctxt "#30155"
msgid "Do you have a Netflix Premium account?"
msgstr "Haben Sie ein Netflix-Premiumkonto?"

#. Unused 30156
msgctxt "#30157"
msgid "The configuration has been completed"
msgstr "Die Einrichtung wurde abgeschlossen"

msgctxt "#30158"
msgid "Restore the add-on default configuration"
msgstr ""

msgctxt "#30159"
msgid "View ID for main menu"
msgstr "Ansichts-ID für Hauptmenü"

msgctxt "#30160"
msgid "View ID for search"
msgstr "Ansichts-ID für Suche"

msgctxt "#30161"
msgid "View ID for exported"
msgstr "Ansichts-ID für Exportiert"

msgctxt "#30162"
msgid "Last used"
msgstr "Zuletzt benutzt"

msgctxt "#30163"
msgid "Audio description"
msgstr "Audiobeschreibung"

msgctxt "#30164"
msgid "Browse contents with audio description."
msgstr "Durchsuche Inhalte mit Audiobeschreibung"

msgctxt "#30165"
msgid "View ID for 'My list'"
msgstr "Ansichts-ID für 'Meine Liste'"

msgctxt "#30166"
msgid "Main menu items"
msgstr "Hauptmenüeinträge"

msgctxt "#30167"
msgid "My list"
msgstr "Meine Liste"

msgctxt "#30168"
msgid "Continue watching"
msgstr "Weitersehen"

msgctxt "#30169"
msgid "Top picks"
msgstr "Beste Auswahl"

msgctxt "#30170"
msgid "New releases"
msgstr "Neue Veröffentlichungen"

msgctxt "#30171"
msgid "Trending now"
msgstr "Derzeit beliebt"

msgctxt "#30172"
msgid "Popular on Netflix"
msgstr "Beliebt auf Netflix"

msgctxt "#30173"
msgid "Netflix Originals"
msgstr "Netflix-Originale"

msgctxt "#30174"
msgid "TV show genres"
msgstr "Serien-Kategorien"

msgctxt "#30175"
msgid "Movie genres"
msgstr "Film-Kategorien"

msgctxt "#30176"
msgid "Enable STRM resume workaround"
msgstr "Workaround für STRM-Wiedergabe-Fortsetzung aktivieren"

msgctxt "#30177"
msgid "Ask to resume the video"
msgstr "Fragen, ob Video fortgesetzt werden soll"

msgctxt "#30178"
msgid "Open Up Next add-on settings"
msgstr "Up Next Addon-Einstellungen öffnen"

msgctxt "#30179"
msgid "Show trailers and more"
msgstr "Trailer und mehr anzeigen"

msgctxt "#30180"
msgid "There has been a problem with login, it is possible that your account has not been confirmed or reactivated."
msgstr "Es gab ein Problem bei der Anmeldung, möglicherweise ist Ihr Account nicht bestätigt oder reaktiviert."

msgctxt "#30181"
msgid "Always show the subtitles when the preferred audio language is not available"
msgstr "Untertitel immer anzeigen, wenn bevorzugte Audiosprache nicht verfügbar ist"

msgctxt "#30182"
msgid "Export NFO files"
msgstr "NFO-Dateien exportieren"

msgctxt "#30183"
msgid "Do you want to export NFO files for the {}?"
msgstr "Wollen Sie NFO-Dateien für {} exportieren?"

msgctxt "#30184"
msgid "NFO Files"
msgstr "NFO-Dateien"

msgctxt "#30185"
msgid "Enable NFO files export"
msgstr "Export von NFO-Dateien aktivieren"

msgctxt "#30186"
msgid "For Movies"
msgstr "Für Filme"

msgctxt "#30187"
msgid "For TV show"
msgstr "Für Serien"

msgctxt "#30188"
msgid "Ask"
msgstr "Fragen"

msgctxt "#30189"
msgid "movie"
msgstr "Film"

msgctxt "#30190"
msgid "TV show"
msgstr "Serie"

#. Unused 30191
msgctxt "#30192"
msgid "[CR]These files are used by the provider information scrapers to integrate movies and TV shows info, useful with bonus episodes or director's cut"
msgstr "[CR]Diese Dateien werden benutzt um Informationen über Filme und Serien an den Scraper zu übergeben - Hilfreich für Bonus-Episoden oder Director's Cut"

msgctxt "#30193"
msgid "Include tv show NFO details"
msgstr "NFO-Details in Serien einschließen"

msgctxt "#30194"
msgid "Limit video stream resolution to"
msgstr "Auflösung für Videostreams begrenzen auf"

msgctxt "#30195"
msgid "Export new episodes"
msgstr "Exportiere neue Episoden"

msgctxt "#30196"
msgid "Exclude from auto update"
msgstr "Von Autoupdate ausschließen"

msgctxt "#30197"
msgid "Include in auto update"
msgstr "In Autoupdate einschliesen"

msgctxt "#30198"
msgid "Exporting new episodes"
msgstr "Exportiere neue Episoden"

msgctxt "#30199"
msgid "Shared library (Kodi MySQL server is required)"
msgstr "Geteilte Bibliothek (Kodi MySQL-Server wird benötigt)"

msgctxt "#30200"
msgid "Use shared library MySQL-database"
msgstr "MySQL-Datenbank für geteilte Bibliothek verwenden"

msgctxt "#30201"
msgid "Username"
msgstr "Benutzername"

msgctxt "#30202"
msgid "Connection to the MySQL-database was successful"
msgstr "Verbindung zu MySQL-Datenbank war erfolgreich"

msgctxt "#30203"
msgid "Host IP"
msgstr "Server-IP"

msgctxt "#30204"
msgid "Port"
msgstr "Port"

msgctxt "#30205"
msgid "Test database connection"
msgstr "Datenbankverbindung testen"

msgctxt "#30206"
msgid "ERROR: The MySQL-database is not reachable - the local database will be used"
msgstr "FEHLER: Die MySQL-Datenbank ist nicht erreichbar - die lokale Datenbank wird benutzt"

msgctxt "#30207"
msgid "Set this device as main auto-updates manager"
msgstr "Definiere dieses Gerät als Haupt-Autoupdate-Manager"

msgctxt "#30208"
msgid "Check if this device is the main auto-update manager"
msgstr "Prüfe ob dieses Gerät der Haupt-Autoupdate-Manager ist"

msgctxt "#30209"
msgid "This device now handles the auto-updates of the shared library"
msgstr "Dieses Gerät verwaltet jetzt das Autoupdate der geteilten Bibliothek"

msgctxt "#30210"
msgid "This device handles the auto-updates of the shared library"
msgstr "Dieses Gerät verwaltet das Autoupdate der geteilten Bibliothek"

msgctxt "#30211"
msgid "Another device handles the auto-updates of the shared library"
msgstr "Ein anderes Gerät verwaltet das Autoupdate der geteilten Bibliothek"

msgctxt "#30212"
msgid "There is no device that handles the auto-updates of the shared library"
msgstr "Kein Gerät verwaltet das Autoupdate der geteilten Bibliothek"

msgctxt "#30213"
msgid "InputStream Helper settings..."
msgstr "InputStream Helper Einstellungen..."

msgctxt "#30214"
msgid "Force refresh"
msgstr "Aktualisierung erzwingen"

msgctxt "#30215"
msgid "Color of the titles included in \"My list\""
msgstr "Farbe der Titel aus \"Meine Liste\""

msgctxt "#30216"
msgid "Color of the titles marked as \"Remind me\""
msgstr "Farbe der als \"Erinnere mich\" markierten Titel"

#. Unused 30217 to 30218
msgctxt "#30219"
msgid "Disable notification for synchronization completed"
msgstr "Benachrichtigung für abgeschlossene Synchronisierung deaktivieren"

msgctxt "#30220"
msgid "The Kodi library has been updated"
msgstr "Die Kodi-Bibliothek wurde aktualisiert"

msgctxt "#30221"
msgid "Owner account"
msgstr "Besitzer-Account"

msgctxt "#30222"
msgid "Kid account"
msgstr "Kinder-Account"

#. Unused 30223
msgctxt "#30224"
msgid "Auto update mode"
msgstr "Auto-Aktualisierungs-Modus"

msgctxt "#30225"
msgid "Manual"
msgstr "Manuell"

msgctxt "#30226"
msgid "Scheduled"
msgstr "Geplant"

msgctxt "#30227"
msgid "Synchronize Kodi library with 'My list'"
msgstr "Synchronisiere Kodi-Bibliothek mit 'Meine Liste'"

msgctxt "#30228"
msgid "Set a profile for synchronization"
msgstr "Profil zur Synchronisierung auswählen"

msgctxt "#30229"
msgid "When Kodi starts"
msgstr "Wenn Kodi startet"

msgctxt "#30230"
msgid "Check for updates now"
msgstr "Jetzt auf Aktualisierungen prüfen"

msgctxt "#30231"
msgid "Do you want to check update now?"
msgstr "Möchten Sie jetzt auf Aktualisierungen prüfen?"

msgctxt "#30232"
msgid "Profile maturity rating for {}"
msgstr "Alterseinstufung für Profil {}"

msgctxt "#30233"
msgid "Only show titles rated [B]{}[/B]."
msgstr "Nur Titel mit Einstufung [B]{}[/B] anzeigen"

#. Unused 30234
msgctxt "#30235"
msgid "Synchronize the watched status of the videos with Netflix"
msgstr "Gesehen-Status der Videos mit Netflix synchronisieren"

msgctxt "#30236"
msgid "Change watched status (locally)"
msgstr "Gesehen-Status ändern (lokal)"

msgctxt "#30237"
msgid "Marked as watched|Marked as unwatched|Restored Netflix watched status"
msgstr "Als gesehen markiert|Als nicht gesehen markiert|Gesehen-Status von Netflix wiederherstellen"

msgctxt "#30238"
msgid "Up Next notifications (watch next video)"
msgstr "Up Next Benachrichtigungen (nächstes Video ansehen)"

msgctxt "#30239"
msgid "Color of supplemental plot info"
msgstr "Farbe der zusätzlichen Handlungsinformation"

msgctxt "#30240"
msgid "The background services cannot be started due to this problem:[CR]{}"
msgstr "Die Hintergrunddienste konnten wegen folgendem Problem nicht gestartet werden:[CR]{}"

msgctxt "#30241"
msgid "Open Connect CDN (the lower index is better)"
msgstr "Open Connect CDN (niedriger Index ist besser)"

msgctxt "#30242"
msgid "Top 10"
msgstr "Top 10"

msgctxt "#30243"
msgid "Select first unwatched TV show episode"
msgstr "Erste ungesehene Serien-Episode auswählen"

#. Unused 30244
msgctxt "#30245"
msgid "Deleting files exported to the library"
msgstr "Dateien löschen, die in die Bibliothek exportiert wurden"

msgctxt "#30246"
msgid "There are {} titles that cannot be imported.[CR]Do you want to delete these files?"
msgstr "Es gibt {} Titel, die nicht importiert werden können.[CR]Möchten Sie diese Dateien löschen?"

msgctxt "#30247"
msgid "Results per page (in case of timeout error decrease it)"
msgstr "Ergebnisse pro Seite (bei Zeitüberschreitungen reduzieren)"

#. Unused 30248 to 30299
msgctxt "#30300"
msgid "Do you want to remove watched status of \"{}\"?"
msgstr "Möchten Sie den Gesehen-Status von \"{}\" entfernen?"

msgctxt "#30301"
msgid "Include Kodi library (only sending data)"
msgstr "Inklusive Kodi-Bibliothek (nur ausgehend)"

#. Unused 30302 to 30339
msgctxt "#30340"
msgid "Choose the login method[CR](if the login with E-Mail/Password always returns \"incorrect password\", then use Authentication key, instructions in the GitHub ReadMe)"
msgstr "Wählen Sie Ihre Anmeldemethode aus[CR](falls die Anmeldung mit E-Mail/Passwort immer \"falsches Passwort\" zurückgibt, verwenden Sie einen Authentifizierungsschlüssel gemäß der Anweisungen im GitHub-ReadMe)"

msgctxt "#30341"
msgid "E-Mail/Password"
msgstr "E-Mail/Passwort"

msgctxt "#30342"
msgid "Authentication key"
msgstr "Authentifizierungsschlüssel"

msgctxt "#30343"
msgid "The selected file is not compatible or corrupted"
msgstr "Die ausgewählte Datei ist inkompatibel oder beschädigt"

msgctxt "#30344"
msgid "The authentication key file is expired"
msgstr "Der Authentifizierungsschlüssel ist abgelaufen"

msgctxt "#30345"
msgid "Enter PIN"
msgstr "PIN eingeben"

#. Unused 30346 to 30398
msgctxt "#30399"
msgid "Sort history by"
msgstr "Verlauf sortieren nach"

msgctxt "#30400"
msgid "Search"
msgstr "Suche"

msgctxt "#30401"
msgid "Type of search"
msgstr "Art der Suche"

msgctxt "#30402"
msgid "Search titles, people, genres"
msgstr "Titel, Leute, Genre suchen"

msgctxt "#30403"
msgid "New search..."
msgstr "Neue Suche..."

msgctxt "#30404"
msgid "Clear search history"
msgstr "Suchverlauf löschen"

msgctxt "#30405"
msgid "Select the language"
msgstr "Sprache auswählen"

msgctxt "#30406"
msgid "Do you want to delete the entire contents?"
msgstr "Wollen Sie alle Inhalte löschen?"

msgctxt "#30407"
msgid "No matches found"
msgstr "Keine Titel gefunden"

#. Unused 30408, 30409
msgctxt "#30410"
msgid "By term"
msgstr "Nach Suchbegriff"

msgctxt "#30411"
msgid "By audio language"
msgstr "Nach Audiosprache"

msgctxt "#30412"
msgid "By subtitles language"
msgstr "Nach Untertitelsprache"

msgctxt "#30413"
msgid "By genre/subgenre ID"
msgstr "Nach Genre/Subgenre ID"

#. Unused 30414 to 30499
msgctxt "#30500"
msgid "Prefer the audio/subtitle language with country code (if available)"
msgstr "Audio-/Untertitelsprache mit Landescode bevorzugen (falls verfügbar)"

msgctxt "#30501"
msgid "Prefer stereo audio tracks by default"
msgstr "Standardmäßig Stereo-Audiospur bevorzugen"

#. Unused 30502 to 30599
msgctxt "#30600"
msgid "ESN / Widevine settings"
msgstr "ESN-/Widevine-Einstellungen"

msgctxt "#30601"
msgid "ESN:"
msgstr "ESN:"

msgctxt "#30602"
msgid "Change ESN"
msgstr "ESN ändern"

msgctxt "#30603"
msgid "Save system info"
msgstr "Systeminfo speichern"

msgctxt "#30604"
msgid "Widevine - Force security level"
msgstr "Widevine - Sicherheitslevel erzwingen"

msgctxt "#30605"
msgid "Force {}"
msgstr "{} erzwingen"

msgctxt "#30606"
msgid "ESN set successfully[CR]Try to play a video"
msgstr "ESN erfolgreich gesetzt[CR]Versuchen Sie, ein Video abzuspielen."

msgctxt "#30607"
msgid "This ESN cannot be used[CR]Try change ESN or reset ESN.[CR][CR]Error details:[CR]{}"
msgstr "Diese ESN kann nicht verwendet werden.[CR]Versuchen Sie, die ESN zu ändern oder zurückzusetzen.[CR][CR]Details zum Fehler:[CR]{}"

msgctxt "#30608"
msgid "Wrong ESN format"
msgstr "Falsches Format der ESN"

msgctxt "#30609"
msgid "Do you want to reset all settings?"
msgstr "Möchten Sie wirklich alle Einstellungen zurücksetzen?"

msgctxt "#30610"
msgid "Use system-based encryption for credentials"
msgstr "System-basierte Verschlüsselung für Anmeldedaten verwenden"

# Help description for setting id 30610
msgctxt "#30611"
msgid "[B]If disabled it will cause a security leak[/B]. If your operating system does not support it, you will be prompted to login each time you reboot the device, [B]only[/B] in this case disable it. If you change this setting you will be prompted to login again in the next time you reboot."
msgstr "[B]Deaktivieren ist ein Sicherheitsrisiko![/B] Falls Ihr Betriebssystem dies nicht unterstützt, werden Sie jedesmal nach ihren Anmeldedaten gefragt, wenn Sie ihr Gerät neu starten. Deaktivieren Sie dies [B]nur[/B] in diesem Fall. Bei Änderung müssen Sie sich erneut anmelden wenn Sie das Gerät neu starten."

msgctxt "#30612"
msgid "MSL manifest version"
msgstr "MSL-Manifest-Version"

#. Unused 30613 to 30619
msgctxt "#30620"
msgid "This title will be available from:[CR]{}"
msgstr "Dieser Titel ist verfügbar ab:[CR]{}"

msgctxt "#30621"
msgid "Do you want to play the promo trailer?"
msgstr "Möchten Sie den Vorschau-Trailer abspielen?"

#. The {} will be replaced with the graphic circle to mark when the functionality is active
msgctxt "#30622"
msgid "{} Remind me"
msgstr "{} Erinnere mich"

#. Unused 30623 to 30699
msgctxt "#30700"
msgid "New and popular"
msgstr "Neu und beliebt"

msgctxt "#30701"
msgid "Marks started tv shows as watched"
msgstr "Angefangene Serien als gesehen markieren"

#. Description of setting ID #30701
msgctxt "#30702"
msgid "Please note that by enabling this setting if filters are enabled in your Skin settings, items marked as watched may not be visible."
msgstr "Bitte beachten, dass gesehene Einträge mit aktivierten Filtern in den Skin-Einstellungen eventuell nicht sichtbar sind."

msgctxt "#30703"
msgid "Override stream selection type"
msgstr "Art der Stream Auswahl überschreiben"

msgctxt "#30704"
msgid "Override the Stream selection type setting of the InputStream Adaptive add-on, to set how the audio / video streams quality will be chosen during playback."
msgstr "Einstellung der Stream Auswahl des InputStream-Adaptive-Addons überschreiben, wie Audio- und Videoqualität während der Wiedergabe ausgewählt werden."

msgctxt "#30705"
msgid "Adaptive quality"
msgstr "Angepasste Qualität"

msgctxt "#30706"
msgid "Fixed video quality"
msgstr "Feste Videoqualität"

msgctxt "#30707"
msgid "Ask video quality"
msgstr "Videoqualität nachfragen"

msgctxt "#30720"
msgid "Please note that enabling this setting will force the removal of streams that are not within the set range and this may affect the operation of InputStream Adaptive. If possible try limiting the quality from the InputStream Adaptive settings first."
msgstr "Bitte beachten, dass die Aktivierung dieser Einstellung die Entfernung von Streams erzwingt, die nicht im eingestellten Bereich liegen, und dass dies die Funktionalität von InputStream Adaptive beeinflusst. Nach Möglichkeit die Qualität direkt in den Einstellungen von InputStream Adaptive beschränken."

msgctxt "#30721"
msgid "Maximum height of black bars (Experimental)"
msgstr "Maximale Höhe der schwarzen Balken (experimentell)"

#. Description of setting ID #30721
msgctxt "#30722"
msgid "Cropped videos will be stretched up by setting Kodi \"View mode\" to \"Zoom\" to minimize the black bars at the maximum height set. For example 10% means that the black bars can cover a maximum of 10% of the screen. To disable it, set to 50%."
msgstr "Abgeschnittene Videos werden gestreckt indem die Einstellung \"Ansichtsmodus\" auf \"Zoom\" gesetzt wird, um die schwarzen Balken auf der maximalen Höhe zu minimieren. Beispielsweise bedeutet 10%, dass die schwarzen Balken maximal 10% des Bildschirms bedecken. Um es zu deaktivieren, setzen Sie es auf 50%."

msgctxt "#30723"
msgid "Force reset the \"View mode\" setting"
msgstr "Zurücksetzen der Einstellung \"Ansichtsmodus\" erzwingen"

#. Description of setting ID #30723
msgctxt "#30724"
msgid "Kodi saves the \"View mode\" \"Zoom\" setting permanently, enable this setting to restore the \"Normal\" View mode when playing a previously watched video."
msgstr "Kodi speichert die Einstellung \"Ansichtsmodus\" \"Zoom\" permanent. Durch Aktivieren dieser Einstellung wird die Ansicht wieder auf \"Normal\" gesetzt wenn Sie ein bereits angesehenes Video abspielen."

#. Unused 30725, 30726
msgctxt "#30727"
msgid "Enable AV1 codec"
msgstr ""

msgctxt "#30728"
msgid "Add Netflix folders to Kodi library sources"
msgstr "Netflix-Verzeichnisse zu Kodi-Bibliotheksquellen hinzufügen"

msgctxt "#30729"
msgid "The folders \"Netflix-Movies\" and \"Netflix-Shows\" have been added to Kodi sources, restart Kodi to view them in the Kodi [TV Shows] / [Movies] menus. Then edit the folders to set the appropriate content type and information provider scraper."
msgstr "Die Verzeichnisse \"Netflix-Movies\" und \"Netflix-Shows\" wurden zu den Kodi-Quellen hinzugefügt. Starten Sie Kodi neu um diese in Kodi Menü [Serien] / [Filme] zu sehen. Dann bearbeiten Sie diese Verzeichnisse um den gewünschten Content-Type und Informationsbeschaffungsscraper einzustellen."

#. Description of setting ID 30224
msgctxt "#30730"
msgid "[Manual] updates must be done manually by using \"Export new episodes\" context menu on each tv show, [Scheduled] you can establish automatic updates at scheduled times, [When Kodi starts] automatic updates start at Kodi start-up and will only be done once a day."
msgstr "[Manuell] Aktualisierungen müssen manuell über das Kontextmenü \"Exportiere neue Episoden\" für jede Serie gemacht werden. [Geplant] Sie können automatische Updates zu bestimmten Zeiten einrichten. [Wenn Kodi startet] Automatische Aktualisierungen werden einmal am Tag beim Start von Kodi durchgeführt."

#. Description of setting ID 30227
msgctxt "#30731"
msgid "Synchronises the library with My list, if my list has been modified externally e.g. mobile app or website, the update will be postponed to the scheduled time."
msgstr "Synchronisiert die Bibliothek mit Meiner Liste. Wenn Meine Liste extern geändert wurde, bspw. über die mobile App oder die Webseite, dann wird die Aktualisierung zur geplanten Zeit durchgeführt."

#. Description of setting ID 30185
msgctxt "#30732"
msgid "If enabled, adds information to episodes or movies that are useful when Kodi information provider scraper does not provide data. This will also add the duration of the videos."
msgstr "Wenn aktiviert, werden Informationen zu Episoden und Filmen hinzugefügt, die nützlich sind, falls der Kodi-Informationsbeschaffungsscraper keine Daten liefert. Dies beinhaltet die Dauer der Videos."

#. Description of setting ID 30193
msgctxt "#30733"
msgid "Only enable if \"Local Information\" information provider scraper is used, or if certain titles are not displayed in Kodi library despite having been added."
msgstr "Nur aktivieren falls \"Lokale Information\"-Informationsbeschaffungsscraper verwendet wird, oder gewisse Titel nicht in den Kodi-Bibliothen angezeigt werden obwohl sie hinzugefügt wurden."

msgctxt "#30734"
msgid "Support"
msgstr "Unterstützung"

msgctxt "#30735"
msgid "About Netflix add-on"
msgstr "Über das Netflix-Addon"

msgctxt "#30736"
msgid "Automatically generates new ESNs (workaround for 540p limit)"
msgstr "Automatisch neue ESNs generieren (Workaround für 540p Begrenzung)"

msgctxt "#30737"
msgid "WARNING: Do not use the original device ESN of the official app."
msgstr "WARNUNG: Nutzen Sie nicht die originale Geräte-ESN der offiziellen App."

msgctxt "#30738"
msgid "Enable audio offset"
msgstr "Audio-Offset aktivieren"

msgctxt "#30739"
msgid "Audio offset"
msgstr "Audio-Offset"

#. Description of setting ID 30739
msgctxt "#30740"
msgid "Sets the audio offset by overriding the Kodi setting"
msgstr "Setzt den Audio-Offset und überschreibt die Kodi-Einstellung"

msgctxt "#30741"
msgid "Enable VP9 Profile 2 (10/12 bit color depth)"
msgstr ""

msgctxt "#30742"
msgid "Do you want to enable HDR10 support?"
msgstr ""

msgctxt "#30743"
msgid "Do you want to enable HDR Dolby Vision support?"
msgstr ""

#. Description of setting ID 30081
msgctxt "#30744"
msgid "The add-on already sets the appropriate HDCP version, but if required you can force the request of video streams for a different HDCP version."
msgstr ""

msgctxt "#30745"
msgid "If your device does not support this codec, you may experience black screen, no image or corrupted images. If so disable the codec."
msgstr ""<|MERGE_RESOLUTION|>--- conflicted
+++ resolved
@@ -148,13 +148,8 @@
 msgstr ""
 
 msgctxt "#30033"
-<<<<<<< HEAD
-msgid "Enable Dolby Digital Plus (DDPlus HQ and Atmos on Premium)"
-msgstr "Dolby Digital Plus aktivieren (DDPlus HQ und Atmos mit Premium)"
-=======
 msgid "Enable Dolby Digital Plus codec (Atmos on Premium account)"
-msgstr ""
->>>>>>> 37d699da
+msgstr "Dolby Digital Plus aktivieren (Atmos mit Premiumaccount)"
 
 #. Unused 30034
 msgctxt "#30035"
