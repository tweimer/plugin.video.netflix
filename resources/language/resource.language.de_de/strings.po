# Kodi Media Center language file
# Addon Name: Netflix
# Addon id: plugin.video.netflix
# Addon Provider: libdev, jojo, asciidisco, caphm, castagnait
msgid ""
msgstr ""
"Project-Id-Version: plugin.video.netflix\n"
"Report-Msgid-Bugs-To: https://github.com/CastagnaIT/plugin.video.netflix\n"
"POT-Creation-Date: 2017-07-24 16:15+0000\n"
"PO-Revision-Date: 2020-07-24 21:39+0000\n"
"Last-Translator: Tobias Weimer\n"
"Language-Team: German\n"
"Language: de\n"
"MIME-Version: 1.0\n"
"Content-Type: text/plain; charset=UTF-8\n"
"Content-Transfer-Encoding: 8bit\n"
"Plural-Forms: nplurals=2; plural=(n != 1);\n"

msgctxt "Addon Summary"
msgid "Netflix"
msgstr "Netflix"

msgctxt "Addon Description"
msgid "Netflix VOD Services Add-on"
msgstr "Addon für Netflix VOD-Dienste"

msgctxt "Addon Disclaimer"
msgid "The use of this add-on may not be legal in your country of residence - please check with your local laws before installing."
msgstr "Möglicherweise ist die Verwendung dieses Addons in Ihrem Land illegal, Sie sollten dies unbedingt vor der Installation überprüfen."

msgctxt "#30001"
msgid "Recommendations"
msgstr "Vorschläge"

msgctxt "#30002"
msgid "Enter PIN to watch restricted content"
msgstr "Geben Sie Ihre PIN ein um beschränkten Inhalt anzusehen"

# Unused 30003
msgctxt "#30004"
msgid "Password"
msgstr "Passwort"

msgctxt "#30005"
msgid "E-mail"
msgstr "E-Mail"

msgctxt "#30006"
msgid "Enter PIN to access this profile"
msgstr "Geben Sie die PIN zu diesem Profil ein"

msgctxt "#30007"
msgid "Parental Control PIN (4 digits)"
msgstr "Kindersicherungs-PIN (4-stellig)"

msgctxt "#30008"
msgid "Login failed"
msgstr "Anmeldung fehlgeschlagen"

msgctxt "#30009"
msgid "Please check your e-mail and password"
msgstr "Bitte überprüfen Sie Ihre E-Mail und Ihr Passwort"

msgctxt "#30010"
msgid "Lists of all kinds"
msgstr "Alle Kategorien"

# Unused 30011
msgctxt "#30012"
msgid "Profiles options and parental control"
msgstr "Profileinstellungen und Kindersicherung"

msgctxt "#30013"
msgid "In the profile list, open the context menu in the chosen profile"
msgstr "Öffnen Sie in der Profilliste das Kontextmenü zum ausgewählten Profil"

msgctxt "#30014"
msgid "Account"
msgstr "Konto"

msgctxt "#30015"
msgid "Other options"
msgstr "Andere Einstellungen"

# Unused 30016
msgctxt "#30017"
msgid "Logout"
msgstr "Abmelden"

msgctxt "#30018"
msgid "Export to library"
msgstr "In Bibliothek exportieren"

msgctxt "#30019"
msgid "Rate on Netflix"
msgstr "Auf Netflix bewerten"

msgctxt "#30020"
msgid "Remove from 'My list'"
msgstr "Von 'Meine Liste' entfernen"

msgctxt "#30021"
msgid "Add to 'My list'"
msgstr "Zu 'Meine Liste' hinzufügen"

msgctxt "#30022"
msgid "(between 0 and 10)"
msgstr "(zwischen 0 und 10)"

msgctxt "#30023"
msgid "Expert"
msgstr "Experte"

msgctxt "#30024"
msgid "SSL verification"
msgstr "SSL-Überprüfung"

msgctxt "#30025"
msgid "Library"
msgstr "Bibliothek"

msgctxt "#30026"
msgid "Enable custom library folder"
msgstr "Eigenen Bibliothekordner nutzen"

msgctxt "#30027"
msgid "Custom library path"
msgstr "Pfad zur Bibliothek"

msgctxt "#30028"
msgid "Playback error"
msgstr "Fehler beim Abspielen"

# Unused 30029
msgctxt "#30030"
msgid "Remove from library"
msgstr "Aus Bibliothek entfernen"

msgctxt "#30031"
msgid "General"
msgstr "Allgemein"

# Unused 30032
msgctxt "#30033"
msgid "Enable Dolby Digital Plus (DDPlus HQ and Atmos on Premium)"
msgstr "Aktiviere Dolby Digital Plus (DDPlus HQ und Atmos mit Premium)"

# Unused 30034
msgctxt "#30035"
msgid "InputStream Adaptive settings..."
msgstr "InputStream Adaptive Einstellungen..."

# Unused 30036
msgctxt "#30037"
msgid "Skin viewtypes"
msgstr "Skin-Ansichtstypen"

msgctxt "#30038"
msgid "Enable custom viewtypes"
msgstr "Eigene Ansichtstypen aktivieren"

msgctxt "#30039"
msgid "View ID for folders"
msgstr "Ansichts-ID für Verzeichnisse"

msgctxt "#30040"
msgid "View ID for movies"
msgstr "Ansichts-ID für Filme"

msgctxt "#30041"
msgid "View ID for shows"
msgstr "Ansichts-ID für Serien"

msgctxt "#30042"
msgid "View ID for seasons"
msgstr "Ansichts-ID für Staffeln"

msgctxt "#30043"
msgid "View ID for episodes"
msgstr "Ansichts-ID für Episoden"

msgctxt "#30044"
msgid "View ID for profiles"
msgstr "Ansichts-ID für Profile"

msgctxt "#30045"
msgid "Thumb rating removed|You rated a thumb down|You rated a thumb up"
msgstr "Daumen-Bewertung entfernt|Sie haben mit einem Daumen runter bewertet|Sie haben mit einem Daumen hoch bewertet"

msgctxt "#30046"
msgid "There is a problem with InputStream Adaptive add-on or the Widevine library. May be missing or not enabled, the operation will be cancelled."
msgstr "Ein Problem mit Addon InputStream Adaptive oder der Widevine-Bibliothek ist aufgetreten: sind nicht vorhanden oder nicht aktiviert. Der Vorgang wird abgebrochen."

msgctxt "#30047"
msgid "Library update in progress"
msgstr "Bibliothek wird gerade aktualisiert"

msgctxt "#30048"
msgid "Exported"
msgstr "Exportiert"

msgctxt "#30049"
msgid "Library"
msgstr "Bibliothek"

msgctxt "#30050"
msgid "Enable Kodi library management"
msgstr "Verwaltung der Kodi-Bibliothek aktivieren"

msgctxt "#30051"
msgid "Profile set for playback from the library"
msgstr "Profil hat Wiedergabe aus Bibliothek gesetzt"

msgctxt "#30052"
msgid "Set for library playback"
msgstr "Wiedergabe aus Bibliothek setzen"

msgctxt "#30053"
msgid "Remove for playback from library"
msgstr "Wiedergabe aus Bibliothek entfernen"

msgctxt "#30054"
msgid "Profile set to auto-selection"
msgstr "Profil hat automatische Auswahl gesetzt"

msgctxt "#30055"
msgid "Set for auto-selection"
msgstr "Automatische Auswahl setzen"

msgctxt "#30056"
msgid "Remove auto-selection"
msgstr "Automatische Auswahl entfernen"

#. The {} will be replaced with the graphic circle to mark when the functionality is active
msgctxt "#30057"
msgid "{} Remember PIN"
msgstr ""

# Unused 30058
msgctxt "#30059"
msgid "Be careful, you are about to update many titles {}.[CR]This may cause service problems or temporary ban of the account.[CR]Do you want to continue?"
msgstr "Seien Sie vorsichtig, sie aktualisieren viele Titel {}.[CR]Dies kann ernste Probleme oder eine temporäre Sperre Ihres Kontos verursachen.[CR]Möchten Sie fortfahren?"

msgctxt "#30060"
msgid "Enable HEVC profiles (4k for Android/HDR/DolbyVision)"
msgstr "HEVC-Profile aktivieren (4k in Android/HDR/DolbyVision)"

msgctxt "#30061"
msgid "Update inside library"
msgstr "In Bibliothek aktualisieren"

msgctxt "#30062"
msgid "Parental controls"
msgstr "Kindersicherung"

msgctxt "#30063"
msgid "An update is already in progress"
msgstr "Es wird bereits eine Aktualisierung durchgeführt."

msgctxt "#30064"
msgid "Perform auto-update"
msgstr "Automatische Aktualisierung durchführen"

msgctxt "#30065"
msgid "Video library update"
msgstr "Aktualisierung der Video-Bibliothek"

msgctxt "#30066"
msgid "Enable debug logging"
msgstr "Fehler-Aufzeichnungen aktivieren"

msgctxt "#30067"
msgid "daily"
msgstr "täglich"

msgctxt "#30068"
msgid "every other day"
msgstr "alle zwei Tage"

msgctxt "#30069"
msgid "every 5 days"
msgstr "alle 5 Tage"

msgctxt "#30070"
msgid "weekly"
msgstr "wöchentlich"

msgctxt "#30071"
msgid "Time of Day"
msgstr "Uhrzeit"

msgctxt "#30072"
msgid "Only start after 5 minutes of idle"
msgstr "Nur nach 5 Minuten vorherigem Leerlauf starten"

msgctxt "#30073"
msgid "Always show codec information during video playback"
msgstr "Immer Codec-Information während Video-Wiedergabe anzeigen"

msgctxt "#30074"
msgid "View for exported"
msgstr "Ansicht für Exportiert"

msgctxt "#30075"
msgid "Ask to skip intro and recap"
msgstr "Fragen, ob Intro und Recap übersprungen werden sollen"

msgctxt "#30076"
msgid "Skip intro"
msgstr "Intro überspringen"

msgctxt "#30077"
msgid "Skip recap"
msgstr "Recap überspringen"

msgctxt "#30078"
msgid "Playback"
msgstr "Wiedergabe"

msgctxt "#30079"
msgid "Skip automatically"
msgstr "Automatisch überspringen"

msgctxt "#30080"
msgid "Pause when skipping"
msgstr "Beim Überspringen pausieren"

msgctxt "#30081"
msgid "Force HDCP 2.2 video streams"
msgstr "HDCP 2.2 Videostreams erzwingen"

msgctxt "#30082"
msgid "Remember audio / subtitle preferences"
msgstr "Audio- und Untertitel-Einstellungen beibehalten"

msgctxt "#30083"
msgid "Force the display of forced subtitles only with the audio language set"
msgstr "Anzeige erzwungener Untertitel nur erzwingen, wenn Audiosprache gesetzt ist"

msgctxt "#30084"
msgid "Cache objects TTL (minutes)"
msgstr "Time-to-live der Cache-Einträge (Minuten)"

msgctxt "#30085"
msgid "Cache metadata TTL (days)"
msgstr "Time-to-live für Metadaten Cache-Einträge (Tage)"

msgctxt "#30086"
msgid "Cache objects 'My list' TTL (minutes)"
msgstr "Time-to-live der Cache-Einträge für 'Meine Liste' (Minuten)"

msgctxt "#30087"
msgid "Contains {} and more..."
msgstr "Enthält {} und weitere..."

msgctxt "#30088"
msgid "Browse related content"
msgstr "Verwandte Inhalte durchstöbern"

msgctxt "#30089"
msgid "Browse subgenres"
msgstr "Subgenres durchstöbern"

msgctxt "#30090"
msgid "Browse through related video lists and discover more content."
msgstr "Durchstöbere verwandte Videolisten und entdecke weitere Inhalte."

msgctxt "#30091"
msgid "Browse and manage contents that were exported to the Kodi library."
msgstr "Durchsuche und verwalte Inhalte die der Kodi-Bibliothek hinzugefügt wurden."

msgctxt "#30092"
msgid "Search for content and easily find what you want to watch."
msgstr "Suche gezielt nach Inhalten und finde was du sehen willst."

msgctxt "#30093"
msgid "Browse content by genre and easily discover related content."
msgstr "Durchstöbere die Inhalte nach Genre und entdecke bequem verwandte Inhalte "

msgctxt "#30094"
msgid "Browse recommendations and pick up on something new you might like."
msgstr "Sieh dir Empfehlungen an und entdecke neue Inhalte die dir gefallen könnten."

msgctxt "#30095"
msgid "All TV shows"
msgstr "Alle Serien"

msgctxt "#30096"
msgid "All Movies"
msgstr "Alle Filme"

msgctxt "#30097"
msgid "Main Menu"
msgstr "Hauptmenü"

msgctxt "#30098"
msgid "Enable HDR profiles"
msgstr "HDR-Profile aktivieren"

msgctxt "#30099"
msgid "Enable DolbyVision profiles"
msgstr "DolbyVision-Profile aktivieren"

msgctxt "#30100"
msgid "Results for '{}'"
msgstr "Ergebnisse für '{}'"

msgctxt "#30101"
msgid "Netflix returned an unknown error."
msgstr "Netflix hat einen unbekannten Fehler gemeldet."

msgctxt "#30102"
msgid "Netflix returned the following error:"
msgstr "Netflix hat den folgenden Fehler gemeldet:"

msgctxt "#30103"
msgid "Error details have been written to the Kodi log file. If the error message does not provide guidance on how to resolve the issue or you continue to receive this error, please report it on GitHub by following the Readme instructions."
msgstr "Details zum Fehler wurden in die Kodi Logdatei geschrieben. Falls die Fehlermeldung keine Rückschlüsse auf die Ursache und mögliche Lösung des Fehlers zulässt oder der Fehler dauerhaft auftritt, melde den Fehler bitte über GitHub gemäß den Anweisungen in der Readme."

msgctxt "#30104"
msgid "The add-on encountered the following error:"
msgstr "Bei der Ausführung des Addons trat folgender Fehler auf:"

msgctxt "#30105"
msgid "Netflix Add-on Error"
msgstr "Netflix Addon Fehler"

msgctxt "#30106"
msgid "Invalid PIN"
msgstr "Falscher PIN"

msgctxt "#30107"
msgid "PIN protection is off."
msgstr "PIN-Schutz ist aus."

msgctxt "#30108"
msgid "All content is protected by PIN."
msgstr "Sämtliche Inhalte werden durch eine PIN geschützt."

msgctxt "#30109"
msgid "Login successful"
msgstr "Erfolgreich angemeldet"

msgctxt "#30110"
msgid "Background services started"
msgstr "Hintergrunddienste gestartet"

msgctxt "#30111"
msgid "There is no contents"
msgstr "Es gibt keine Inhalte"

msgctxt "#30112"
msgid "You need to be logged in to use Netflix"
msgstr "Sie müssen angemeldet sein um Netflix zu benutzen"

msgctxt "#30113"
msgid "Logout successful"
msgstr "Erfolgreich abgemeldet"

# Unused 30114, 30115
msgctxt "#30116"
msgid "Advanced Add-on Configuration"
msgstr "Erweiterte Addon-Konfiguration"

msgctxt "#30117"
msgid "Cache"
msgstr "Cache"

# Unused 30118, 30119
msgctxt "#30120"
msgid "Cannot automatically remove a season from Kodi library, please do it manually"
msgstr "Staffeln können nicht automatisch aus der Kodi-Bibliothek entfernt werden. Bitte tue dies manuell."

msgctxt "#30121"
msgid "Perform full sync now"
msgstr "Vollständige Synchronisation jetzt durchführen"

msgctxt "#30122"
msgid "Sync 'My list' to Kodi library"
msgstr "'Meine Liste' mit Kodi-Bibliothek synchronisieren"

msgctxt "#30123"
msgid "Do you want to continue?[CR]The full synchronization will delete all previously exported titles.[CR]If there are many titles this operation may take some time."
msgstr "Möchten Sie fortfahren?[CR]Die vollständige Synchronisation wird alle vormals exportierten Titel löschen.[CR]Wenn es da viele Titel gibt, kann diese Operation etwas dauern."

msgctxt "#30124"
msgid "Do you want to remove this item from the library?"
msgstr "Wollen Sie diesen Eintrag aus der Bibliothek entfernen?"

msgctxt "#30125"
msgid "Delete library contents"
msgstr "Bibliotheksinhalte löschen"

msgctxt "#30126"
msgid "Do you really want to purge your library?[CR]All exported items will be deleted."
msgstr "Möchten Sie wirklich Ihre Bibliothek-Exporte zurücksetzen?[CR]Alle vormals exportierten Einträge werden hierdurch gelöscht."

msgctxt "#30127"
msgid "Awarded rating of {}"
msgstr "Mit {} bewertet"

msgctxt "#30128"
msgid "Select a profile"
msgstr "Profil auswählen"

msgctxt "#30129"
msgid "Enable Up Next integration"
msgstr "Up Next Integration aktivieren"

msgctxt "#30130"
msgid "Install Up Next add-on"
msgstr "Up Next Addon installieren"

msgctxt "#30131"
msgid "Check the logfile for detailed information"
msgstr "Prüfe die Logdatei für detaillierte Informationen"

msgctxt "#30132"
msgid "Clear in-memory cache"
msgstr "In-Memory Cache löschen"

msgctxt "#30133"
msgid "Clear in-memory and on-disk cache"
msgstr "In-Memory und Festplatten-Cache löschen"

msgctxt "#30134"
msgid "Enable execution timing"
msgstr "Aktiviere Ausführungs-Zeitmessung"

msgctxt "#30135"
msgid "Cache cleared"
msgstr "Cache geleert"

# Unused 30136
msgctxt "#30137"
msgid "Enable VP9 profiles (disable if it causes artifacts)"
msgstr "VP9-Profile aktivieren (deaktivieren wenn es Artefakte verursacht)"

msgctxt "#30138"
msgid "The background services may not yet be available if you just started Kodi/the add-on. In this case, try again in a moment."
msgstr "Falls Sie Kodi oder das Addon gerade erst gestartet haben, kann es sein, dass die Hintergrunddienste noch nicht verfügbar sind. Versuchen Sie es in diesem Fall in einem kurzen Moment einfach nochmal."

msgctxt "#30139"
msgid "Enable IPC over HTTP (use when Addon Signals timeout messages appear)"
msgstr "Aktiviere IPC über HTTP (bei Addon Signals Timeouts benutzen)"

msgctxt "#30140"
msgid "Import existing library"
msgstr "Existierende Bibliothek importieren"

msgctxt "#30141"
msgid "Disable startup notification"
msgstr "Deaktiviere Benachrichtigung beim Start"

# Unused 30142, 30143
msgctxt "#30144"
msgid "Disable WebVTT subtitle support"
msgstr "WebVTT-Untertitel deaktivieren"

msgctxt "#30145"
msgid "Recently added"
msgstr "Kürzlich hinzugefügt"

msgctxt "#30146"
msgid "Discover the latest content added."
msgstr "Zeige zuletzt hinzugefügte Inhalte"

msgctxt "#30147"
msgid "Next page »"
msgstr "Nächste Seite »"

msgctxt "#30148"
msgid "« Previous page"
msgstr "« Vorherige Seite"

msgctxt "#30149"
msgid "Sort results by"
msgstr "Ergebnisse sortieren nach"

msgctxt "#30150"
msgid "Alphabetical order (A-Z)"
msgstr "Alphabetisch (A-Z)"

msgctxt "#30151"
msgid "Alphabetical order (Z-A)"
msgstr "Alphabetisch (Z-A)"

msgctxt "#30152"
msgid "Suggestions for you"
msgstr "Vorschläge für Sie"

msgctxt "#30153"
msgid "Year released"
msgstr "Erscheinungsjahr"

msgctxt "#30154"
msgid "Netflix configuration wizard"
msgstr "Konfigurationsassistent für Netflix"

msgctxt "#30155"
msgid "Do you have a Netflix Premium account?"
msgstr "Haben Sie ein Netflix-Premiumkonto?"

# Unused 30156
msgctxt "#30157"
msgid "The configuration has been completed"
msgstr "Die Einrichtung wurde abgeschlossen"

msgctxt "#30158"
msgid "Run add-on configuration wizard"
msgstr "Konfigurationsassistenten für das Addon ausführen"

msgctxt "#30159"
msgid "View ID for main menu"
msgstr "Ansichts-ID für Hauptmenü"

msgctxt "#30160"
msgid "View ID for search"
msgstr "Ansichts-ID für Suche"

msgctxt "#30161"
msgid "View ID for exported"
msgstr "Ansichts-ID für Exportiert"

msgctxt "#30162"
msgid "Last used"
msgstr "Zuletzt benutzt"

msgctxt "#30163"
msgid "Audio description"
msgstr "Audiobeschreibung"

msgctxt "#30164"
msgid "Browse contents with audio description."
msgstr "Durchsuche Inhalte mit Audiobeschreibung"

msgctxt "#30165"
msgid "View ID for 'My list'"
msgstr "Ansichts-ID für 'Meine Liste'"

msgctxt "#30166"
msgid "Main menu items"
msgstr "Hauptmenüeinträge"

msgctxt "#30167"
msgid "My list"
msgstr "Meine Liste"

msgctxt "#30168"
msgid "Continue watching"
msgstr "Weitersehen"

msgctxt "#30169"
msgid "Top picks"
msgstr "Beste Auswahl"

msgctxt "#30170"
msgid "New releases"
msgstr "Neue Veröffentlichungen"

msgctxt "#30171"
msgid "Trending now"
msgstr "Derzeit beliebt"

msgctxt "#30172"
msgid "Popular on Netflix"
msgstr "Beliebt auf Netflix"

msgctxt "#30173"
msgid "Netflix Originals"
msgstr "Netflix-Originale"

msgctxt "#30174"
msgid "TV show genres"
msgstr "Serien-Kategorien"

msgctxt "#30175"
msgid "Movie genres"
msgstr "Film-Kategorien"

msgctxt "#30176"
msgid "Enable STRM resume workaround"
msgstr "Aktiviere Workaround für STRM-Wiedergabe-Fortsetzung"

msgctxt "#30177"
msgid "Ask to resume the video"
msgstr "Fragen, ob Video fortgesetzt werden soll"

msgctxt "#30178"
msgid "Open Up Next add-on settings"
msgstr "Up Next Addon-Einstellungen öffnen"

msgctxt "#30179"
msgid "Show trailers and more"
msgstr "Zeige Trailer und mehr"

msgctxt "#30180"
msgid "There has been a problem with login, it is possible that your account has not been confirmed or reactivated."
msgstr "Es gab ein Problem bei der Anmeldung, möglicherweise ist Ihr Account nicht bestätigt oder reaktiviert."

msgctxt "#30181"
msgid "Always show the subtitles when the preferred audio language is not available"
msgstr "Untertitel immer anzeigen, wenn bevorzugte Audiosprache nicht verfügbar ist"

msgctxt "#30182"
msgid "Export NFO files"
msgstr "Exportiere NFO-Dateien"

msgctxt "#30183"
msgid "Do you want to export NFO files for the {}?"
msgstr "Wollen Sie NFO-Dateien für {} exportieren?"

msgctxt "#30184"
msgid "NFO Files"
msgstr "NFO-Dateien"

msgctxt "#30185"
msgid "Enable NFO files export"
msgstr "Aktiviere Export von NFO-Dateien"

msgctxt "#30186"
msgid "For Movies"
msgstr "Für Filme"

msgctxt "#30187"
msgid "For TV show"
msgstr "Für Serien"

msgctxt "#30188"
msgid "Ask"
msgstr "Fragen"

msgctxt "#30189"
msgid "movie"
msgstr "Film"

msgctxt "#30190"
msgid "TV show"
msgstr "Serie"

# Unused 30191
msgctxt "#30192"
msgid "[CR]These files are used by the provider information scrapers to integrate movies and TV shows info, useful with bonus episodes or director's cut"
msgstr "[CR]Diese Dateien werden benutzt um Informationen über Filme und Serien an den Scraper zu übergeben - Hilfreich für Bonus-Episoden oder Director's Cut"

msgctxt "#30193"
msgid "Include tv show NFO details"
msgstr ""

msgctxt "#30194"
msgid "Limit video stream resolution to"
msgstr "Begrenze Auflösung für Videostreams auf"

msgctxt "#30195"
msgid "Export new episodes"
msgstr "Exportiere neue Episoden"

msgctxt "#30196"
msgid "Exclude from auto update"
msgstr "Von Autoupdate ausschließen"

msgctxt "#30197"
msgid "Include in auto update"
msgstr "In Autoupdate einschliesen"

msgctxt "#30198"
msgid "Exporting new episodes"
msgstr "Exportiere neue Episoden"

msgctxt "#30199"
msgid "Shared library (Kodi MySQL server is required)"
msgstr "Geteilte Bibliothek (Kodi MySQL-Server wird benötigt)"

msgctxt "#30200"
msgid "Use shared library MySQL-database"
msgstr "Benutze MySQL-Datenbank für geteilte Bibliothek"

msgctxt "#30201"
msgid "Username"
msgstr "Benutzername"

msgctxt "#30202"
msgid "Connection to the MySQL-database was successful"
msgstr "Verbindung zu MySQL-Datenbank war erfolgreich"

msgctxt "#30203"
msgid "Host IP"
msgstr "Server-IP"

msgctxt "#30204"
msgid "Port"
msgstr "Port"

msgctxt "#30205"
msgid "Test database connection"
msgstr "Teste Datenbankverbindung"

msgctxt "#30206"
msgid "ERROR: The MySQL-database is not reachable - the local database will be used"
msgstr "FEHLER: Die MySQL-Datenbank ist nicht erreichbar - die lokale Datenbank wird benutzt"

msgctxt "#30207"
msgid "Set this device as main auto-updates manager"
msgstr "Definiere dieses Gerät als Haupt-Autoupdate-Manager"

msgctxt "#30208"
msgid "Check if this device is the main auto-update manager"
msgstr "Prüfe ob dieses Gerät der Haupt-Autoupdate-Manager ist"

msgctxt "#30209"
msgid "This device now handles the auto-updates of the shared library"
msgstr "Dieses Gerät verwaltet jetzt das Autoupdate der geteilten Bibliothek"

msgctxt "#30210"
msgid "This device handles the auto-updates of the shared library"
msgstr "Dieses Gerät verwaltet das Autoupdate der geteilten Bibliothek"

msgctxt "#30211"
msgid "Another device handles the auto-updates of the shared library"
msgstr "Ein anderes Gerät verwaltet das Autoupdate der geteilten Bibliothek"

msgctxt "#30212"
msgid "There is no device that handles the auto-updates of the shared library"
msgstr "Kein Gerät verwaltet das Autoupdate der geteilten Bibliothek"

msgctxt "#30213"
msgid "InputStream Helper settings..."
msgstr "InputStream Helper Einstellungen..."

msgctxt "#30214"
msgid "Force refresh"
msgstr "Aktualisierung erzwingen"

msgctxt "#30215"
msgid "Color of the titles included in \"My list\""
msgstr "Farbe der Titel aus \"Meine Liste\""

msgctxt "#30216"
<<<<<<< HEAD
msgid "Color of the titles marked as \"Remember me\""
msgstr "Farbe der als \"Erinnere mich\" markierten Titel"
=======
msgid "Color of the titles marked as \"Remind me\""
msgstr ""
>>>>>>> b42654b0

# Unused 30217 to 30218
msgctxt "#30219"
msgid "Disable notification for synchronization completed"
msgstr "Deaktiviere Benachrichtigung für abgeschlossene Synchronisierung"

msgctxt "#30220"
msgid "The Kodi library has been updated"
msgstr "Die Kodi-Bibliothek wurde aktualisiert"

msgctxt "#30221"
msgid "Owner account"
msgstr "Besitzer-Account"

msgctxt "#30222"
msgid "Kid account"
msgstr "Kinder-Account"

# Unused 30223
msgctxt "#30224"
msgid "Auto update mode"
msgstr "Auto-Aktualisierungs-Modus"

msgctxt "#30225"
msgid "Manual"
msgstr "Manuell"

msgctxt "#30226"
msgid "Scheduled"
msgstr "Geplant"

msgctxt "#30227"
msgid "Synchronize Kodi library with 'My list'"
msgstr "Synchronisiere Kodi-Bibliothek mit 'Meine Liste'"

msgctxt "#30228"
msgid "Set a profile for synchronization"
msgstr "Profil zur Synchronisierung auswählen"

msgctxt "#30229"
msgid "When Kodi starts"
msgstr "Wenn Kodi startet"

msgctxt "#30230"
msgid "Check for updates now"
msgstr "Jetzt auf Aktualisierungen prüfen"

msgctxt "#30231"
msgid "Do you want to check update now?"
msgstr "Möchten Sie jetzt auf Aktualisierungen prüfen?"

msgctxt "#30232"
msgid "Profile maturity rating for {}"
msgstr "Alterseinstufung für Profil {}"

msgctxt "#30233"
msgid "Only show titles rated [B]{}[/B]."
msgstr "Nur Titel mit Einstufung [B]{}[/B] anzeigen"

# Unused 30234
msgctxt "#30235"
msgid "Synchronize the watched status of the videos with Netflix"
msgstr "Gesehen-Status der Videos mit Netflix synchronisieren"

msgctxt "#30236"
msgid "Change watched status (locally)"
msgstr "Gesehen-Status ändern (lokal)"

msgctxt "#30237"
msgid "Marked as watched|Marked as unwatched|Restored Netflix watched status"
msgstr "Als gesehen markiert|Als nicht gesehen markiert|Gesehen-Status von Netflix wiederherstellen"

msgctxt "#30238"
msgid "Up Next notifications (watch next video)"
msgstr "Up Next Benachrichtigungen (nächstes Video ansehen)"

msgctxt "#30239"
msgid "Color of supplemental plot info"
msgstr "Farbe der zusätzlichen Handlungsinformation"

msgctxt "#30240"
msgid "The background services cannot be started due to this problem:[CR]{}"
msgstr "Die Hintergrunddienste konnten wegen folgendem Problem nicht gestartet werden:[CR]{}"

msgctxt "#30241"
msgid "Open Connect CDN (the lower index is better)"
msgstr "Open Connect CDN (niedriger Index ist besser)"

msgctxt "#30242"
msgid "Top 10"
msgstr "Top 10"

msgctxt "#30243"
msgid "Select first unwatched TV show episode"
msgstr "Erste ungesehene Serien-Episode auswählen"

# Unused 30244
msgctxt "#30245"
msgid "Deleting files exported to the library"
msgstr "Dateien löschen, die in die Bibliothek exportiert wurden"

msgctxt "#30246"
msgid "There are {} titles that cannot be imported.[CR]Do you want to delete these files?"
msgstr "Es gibt {} Titel, die nicht importiert werden können.[CR]Möchten Sie diese Dateien löschen?"

msgctxt "#30247"
msgid "Results per page (in case of timeout error decrease it)"
msgstr "Ergebnisse pro Seite (bei Zeitüberschreitungen reduzieren)"

# Unused 30248 to 30299
msgctxt "#30300"
msgid "Do you want to remove watched status of \"{}\"?"
msgstr "Möchten Sie den Gesehen-Status von \"{}\" entfernen?"

msgctxt "#30301"
msgid "Include Kodi library (only sending data)"
msgstr "Inklusive Kodi-Bibliothek (nur ausgehend)"

# Unused 30302 to 30339
msgctxt "#30340"
msgid "Choose the login method[CR](if the login with E-Mail/Password always returns \"incorrect password\", then use Authentication key, instructions in the GitHub ReadMe)"
msgstr "Wählen Sie Ihre Anmeldemethode aus[CR](falls die Anmeldung mit E-Mail/Passwort immer \"falsches Passwort\" zurückgibt, verwenden Sie einen Authentifizierungsschlüssel gemäß der Anweisungen im GitHub-ReadMe)"

msgctxt "#30341"
msgid "E-Mail/Password"
msgstr "E-Mail/Passwort"

msgctxt "#30342"
msgid "Authentication key"
msgstr "Authentifizierungsschlüssel"

msgctxt "#30343"
msgid "The selected file is not compatible or corrupted"
msgstr "Die ausgewählte Datei ist inkompatibel oder beschädigt"

msgctxt "#30344"
msgid "The authentication key file is expired"
msgstr "Der Authentifizierungsschlüssel ist abgelaufen"

msgctxt "#30345"
msgid "Enter PIN"
msgstr "PIN eingeben"

# Unused 30346 to 30398
msgctxt "#30399"
msgid "Sort history by"
msgstr "Verlauf sortieren nach"

msgctxt "#30400"
msgid "Search"
msgstr "Suche"

msgctxt "#30401"
msgid "Type of search"
msgstr "Art der Suche"

msgctxt "#30402"
msgid "Search titles, people, genres"
msgstr "Titel, Leute, Genre suchen"

msgctxt "#30403"
msgid "New search..."
msgstr "Neue Suche..."

msgctxt "#30404"
msgid "Clear search history"
msgstr "Suchverlauf löschen"

msgctxt "#30405"
msgid "Select the language"
msgstr "Sprache auswählen"

msgctxt "#30406"
msgid "Do you want to delete the entire contents?"
msgstr "Wollen Sie alle Inhalte löschen?"

msgctxt "#30407"
msgid "No matches found"
msgstr "Keine Titel gefunden"

# Unused 30408, 30409
msgctxt "#30410"
msgid "By term"
msgstr "Nach Suchbegriff"

msgctxt "#30411"
msgid "By audio language"
msgstr "Nach Audiosprache"

msgctxt "#30412"
msgid "By subtitles language"
msgstr "Nach Untertitelsprache"

msgctxt "#30413"
msgid "By genre/subgenre ID"
msgstr "Nach Genre/Subgenre ID"

# Unused 30414 to 30499
msgctxt "#30500"
msgid "Prefer the audio/subtitle language with country code (if available)"
msgstr "Audio-/Untertitelsprache mit Landescode bevorzugen (falls verfügbar)"

msgctxt "#30501"
msgid "Prefer stereo audio tracks by default"
msgstr "Standardmäßig Stereo-Audiospur bevorzugen"

# Unused 30502 to 30599
msgctxt "#30600"
msgid "ESN / Widevine settings"
msgstr "ESN-/Widevine-Einstellungen"

msgctxt "#30601"
msgid "ESN:"
msgstr "ESN:"

msgctxt "#30602"
msgid "Change ESN"
msgstr "ESN ändern"

msgctxt "#30603"
msgid "Save system info"
msgstr "Systeminfo speichern"

msgctxt "#30604"
msgid "Widevine - Force security level"
msgstr "Widevine - Sicherheitslevel erzwingen"

msgctxt "#30605"
msgid "Force {}"
msgstr "{} erzwingen"

msgctxt "#30606"
msgid "ESN set successfully[CR]Try to play a video"
msgstr "ESN erfolgreich gesetzt[CR]Versuchen Sie, ein Video abzuspielen."

msgctxt "#30607"
msgid "This ESN cannot be used[CR]Try change ESN or reset ESN.[CR][CR]Error details:[CR]{}"
msgstr "Diese ESN kann nicht verwendet werden.[CR]Versuchen Sie, die ESN zu ändern oder zurückzusetzen.[CR][CR]Details zum Fehler:[CR]{}"

msgctxt "#30608"
msgid "Wrong ESN format"
msgstr "Falsches Format der ESN"

msgctxt "#30609"
msgid "Do you want to reset all settings?"
msgstr "Möchten Sie wirklich alle Einstellungen zurücksetzen?"

msgctxt "#30610"
msgid "Use system-based encryption for credentials"
msgstr "System-basierte Verschlüsselung für Anmeldedaten verwenden"

# Help description for setting id 30610
msgctxt "#30611"
msgid "[B]If disabled it will cause a security leak[/B]. If your operating system does not support it, you will be prompted to login each time you reboot the device, [B]only[/B] in this case disable it. If you change this setting you will be prompted to login again in the next time you reboot."
msgstr "[B]Deaktivieren ist ein Sicherheitsrisiko![/B] Falls Ihr Betriebssystem dies nicht unterstützt, werden Sie jedesmal nach ihren Anmeldedaten gefragt, wenn Sie ihr Gerät neu starten. Deaktivieren Sie dies [B]nur[/B] in diesem Fall. Bei Änderung müssen Sie sich erneut anmelden wenn Sie das Gerät neu starten."

msgctxt "#30612"
msgid "MSL manifest version"
msgstr "MSL-Manifest-Version"

# Unused 30613 to 30619
msgctxt "#30620"
msgid "This title will be available from:[CR]{}"
msgstr "Dieser Titel ist verfügbar ab:[CR]{}"

msgctxt "#30621"
msgid "Do you want to play the promo trailer?"
msgstr "Möchten Sie den Vorschau-Trailer abspielen?"

#. The {} will be replaced with the graphic circle to mark when the functionality is active
msgctxt "#30622"
msgid "{} Remind me"
msgstr "{} Erinnere mich"

# Unused 30623 to 30699
msgctxt "#30700"
msgid "New and popular"
msgstr "Neu und beliebt"

msgctxt "#30701"
msgid "Marks started tv shows as watched"
msgstr "Angefangene Serien als gesehen markieren"

#. Description of setting ID #30701
msgctxt "#30702"
msgid "Please note that by enabling this setting if filters are enabled in your Skin settings, items marked as watched may not be visible."
msgstr "Bitte beachten, dass gesehene Einträge mit aktivierten Filtern in den Skin-Einstellungen eventuell nicht sichtbar sind."

msgctxt "#30703"
msgid "Override stream selection type"
msgstr "Art der Stream Auswahl überschreiben"

msgctxt "#30704"
msgid "Override the Stream selection type setting of the InputStream Adaptive add-on, to set how the audio / video streams quality will be chosen during playback."
msgstr "Einstellung der Stream Auswahl des InputStream-Adaptive-Addons überschreiben, wie Audio- und Videoqualität während der Wiedergabe ausgewählt werden."

msgctxt "#30705"
msgid "Adaptive quality"
msgstr "Angepasste Qualität"

msgctxt "#30706"
msgid "Fixed video quality"
msgstr "Feste Videoqualität"

msgctxt "#30707"
msgid "Ask video quality"
msgstr "Videoqualität nachfragen"

msgctxt "#30720"
msgid "Please note that enabling this setting will force the removal of streams that are not within the set range and this may affect the operation of InputStream Adaptive. If possible try limiting the quality from the InputStream Adaptive settings first."
msgstr "Bitte beachten, dass die Aktivierung dieser Einstellung die Entfernung von Streams erzwingt, die nicht im eingestellten Bereich liegen, und dass dies die Funktionalität von InputStream Adaptive beeinflusst. Nach Möglichkeit die Qualität direkt in den Einstellungen von InputStream Adaptive beschränken."

msgctxt "#30721"
msgid "Maximum height of black bars (Experimental)"
msgstr "Maximale Höhe der schwarzen Balken (experimentell)"

#. Description of setting ID #30721
msgctxt "#30722"
msgid "Cropped videos will be stretched up by setting Kodi \"View mode\" to \"Zoom\" to minimize the black bars at the maximum height set. For example 10% means that the black bars can cover a maximum of 10% of the screen. To disable it, set to 50%."
msgstr "Abgeschnittene Videos werden gestreckt indem die Einstellung \"Ansichtsmodus\" auf \"Zoom\" gesetzt wird, um die schwarzen Balken auf der maximalen Höhe zu minimieren. Beispielsweise bedeutet 10%, dass die schwarzen Balken maximal 10% des Bildschirms bedecken. Um es zu deaktivieren, setzen Sie es auf 50%."

msgctxt "#30723"
msgid "Force reset the \"View mode\" setting"
msgstr "Zurücksetzen der Einstellung \"Ansichtsmodus\" erzwingen"

#. Description of setting ID #30723
msgctxt "#30724"
msgid "Kodi saves the \"View mode\" \"Zoom\" setting permanently, enable this setting to restore the \"Normal\" View mode when playing a previously watched video."
msgstr "Kodi speichert die Einstellung \"Ansichtsmodus\" \"Zoom\" permanent. Durch Aktivieren dieser Einstellung wird die Ansicht wieder auf \"Normal\" gesetzt wenn Sie ein bereits angesehenes Video abspielen."

<<<<<<< HEAD
msgctxt "#30725"
msgid "Force MSL with idtoken authentication"
msgstr "MSL mit idtoken Authentifizierung erzwingen"

#. Description of setting ID 30725 - do not translate the error message
msgctxt "#30726"
msgid "On some Android devices the error \"User authentication data does not match entity identity\" may occur, enabling this setting may solve the problem, but it will only be possible to play videos from the main profile."
msgstr "Auf einigen Android-Geräten kann der Fehler \"User authentication data does not match entity identity\" auftreten. Aktivieren dieser Einstellung kann das Problem beheben, aber es ist dann nur noch möglich, Videos mit dem Hauptprofil abzuspielen."

=======
# Unused 30725, 30726
>>>>>>> b42654b0
msgctxt "#30727"
msgid "Enable AV1 profiles - FOR DEVELOPMENT TEST ONLY"
msgstr "AV1-Profile aktivieren - NUR FÜR TEST WÄHREND DER ENTWICKLUNG"

msgctxt "#30728"
msgid "Add Netflix folders to Kodi library sources"
msgstr "Netflix-Verzeichnisse zu Kodi-Bibliotheksquellen hinzufügen"

msgctxt "#30729"
msgid "The folders \"Netflix-Movies\" and \"Netflix-Shows\" have been added to Kodi sources, restart Kodi to view them in the Kodi [TV Shows] / [Movies] menus. Then edit the folders to set the appropriate content type and information provider scraper."
msgstr "Die Verzeichnisse \"Netflix-Movies\" und \"Netflix-Shows\" wurden zu den Kodi-Quellen hinzugefügt. Starten Sie Kodi neu um diese in Kodi Menü [Serien] / [Filme] zu sehen. Dann bearbeiten Sie diese Verzeichnisse um den gewünschten Content-Type und Informationsbeschaffungsscraper einzustellen."

#. Description of setting ID 30224
msgctxt "#30730"
msgid "[Manual] updates must be done manually by using \"Export new episodes\" context menu on each tv show, [Scheduled] you can establish automatic updates at scheduled times, [When Kodi starts] automatic updates start at Kodi start-up and will only be done once a day."
msgstr "[Manuell] Aktualisierungen müssen manuell über das Kontextmenü \"Exportiere neue Episoden\" für jede Serie gemacht werden. [Geplant] Sie können automatische Updates zu bestimmten Zeiten einrichten. [Wenn Kodi startet] Automatische Aktualisierungen werden einmal am Tag beim Start von Kodi durchgeführt."

#. Description of setting ID 30227
msgctxt "#30731"
msgid "Synchronises the library with My list, if my list has been modified externally e.g. mobile app or website, the update will be postponed to the scheduled time."
msgstr "Synchronisiert die Bibliothek mit Meiner Liste. Wenn Meine Liste extern geändert wurde, bspw. über die mobile App oder die Webseite, dann wird die Aktualisierung zur geplanten Zeit durchgeführt."

#. Description of setting ID 30185
msgctxt "#30732"
msgid "If enabled, adds information to episodes or movies that are useful when Kodi information provider scraper does not provide data. This will also add the duration of the videos."
msgstr "Wenn aktiviert, werden Informationen zu Episoden und Filmen hinzugefügt, die nützlich sind, falls der Kodi-Informationsbeschaffungsscraper keine Daten liefert. Dies beinhaltet die Dauer der Videos."

#. Description of setting ID 30193
msgctxt "#30733"
msgid "Only enable if \"Local Information\" information provider scraper is used, or if certain titles are not displayed in Kodi library despite having been added."
msgstr "Nur aktivieren falls \"Lokale Information\"-Informationsbeschaffungsscraper verwendet wird, oder gewisse Titel nicht in den Kodi-Bibliothen angezeigt werden obwohl sie hinzugefügt wurden."<|MERGE_RESOLUTION|>--- conflicted
+++ resolved
@@ -234,7 +234,7 @@
 #. The {} will be replaced with the graphic circle to mark when the functionality is active
 msgctxt "#30057"
 msgid "{} Remember PIN"
-msgstr ""
+msgstr "{} PIN merken"
 
 # Unused 30058
 msgctxt "#30059"
@@ -836,13 +836,8 @@
 msgstr "Farbe der Titel aus \"Meine Liste\""
 
 msgctxt "#30216"
-<<<<<<< HEAD
-msgid "Color of the titles marked as \"Remember me\""
+msgid "Color of the titles marked as \"Remind me\""
 msgstr "Farbe der als \"Erinnere mich\" markierten Titel"
-=======
-msgid "Color of the titles marked as \"Remind me\""
-msgstr ""
->>>>>>> b42654b0
 
 # Unused 30217 to 30218
 msgctxt "#30219"
@@ -1173,19 +1168,7 @@
 msgid "Kodi saves the \"View mode\" \"Zoom\" setting permanently, enable this setting to restore the \"Normal\" View mode when playing a previously watched video."
 msgstr "Kodi speichert die Einstellung \"Ansichtsmodus\" \"Zoom\" permanent. Durch Aktivieren dieser Einstellung wird die Ansicht wieder auf \"Normal\" gesetzt wenn Sie ein bereits angesehenes Video abspielen."
 
-<<<<<<< HEAD
-msgctxt "#30725"
-msgid "Force MSL with idtoken authentication"
-msgstr "MSL mit idtoken Authentifizierung erzwingen"
-
-#. Description of setting ID 30725 - do not translate the error message
-msgctxt "#30726"
-msgid "On some Android devices the error \"User authentication data does not match entity identity\" may occur, enabling this setting may solve the problem, but it will only be possible to play videos from the main profile."
-msgstr "Auf einigen Android-Geräten kann der Fehler \"User authentication data does not match entity identity\" auftreten. Aktivieren dieser Einstellung kann das Problem beheben, aber es ist dann nur noch möglich, Videos mit dem Hauptprofil abzuspielen."
-
-=======
 # Unused 30725, 30726
->>>>>>> b42654b0
 msgctxt "#30727"
 msgid "Enable AV1 profiles - FOR DEVELOPMENT TEST ONLY"
 msgstr "AV1-Profile aktivieren - NUR FÜR TEST WÄHREND DER ENTWICKLUNG"
